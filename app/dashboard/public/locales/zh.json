{
  "active": "激活",
  "activeUsers": "活跃用户",
  "apply": "应用",
  "cancel": "取消",
  "core.configuration": "配置",
  "core.generalErrorMessage": "配置有误, 请检查",
  "core.logs": "日志",
  "core.restartCore": "重启核心",
  "core.restarting": "重启中...",
  "core.save": "保存",
  "core.socket.closed": "已关闭",
  "core.socket.connected": "已连接",
  "core.socket.connecting": "连接中...",
  "core.socket.not_connected": "未连接",
  "core.successMessage": "核心设置更新成功",
  "core.title": "核心设置",
  "createNewUser": "创建新用户",
  "createUser": "创建用户",
  "dataUsage": "总流量",
  "dateFormat": "MM/dd/yyyy",
  "delete": "删除",
  "deleteNode.deleteSuccess": "节点 {{name}} 删除成功",
  "deleteNode.prompt": "您确实要删除 <b>{{name}}</b> 节点吗？",
  "deleteNode.title": "删除节点",
  "deleteUser.deleteSuccess": "{{username}} 删除成功。",
  "deleteUser.prompt": "您确定你要删除 <b>{{username}}</b>？",
  "deleteUser.title": "删除用户",
  "disabled": "禁用",
  "expired": "{{time}}失效",
  "expires": "{{time}}有效",
  "header.donation": "捐赠",
  "header.hostSettings": "设置",
  "header.logout": "退出",
  "header.nodeSettings": "节点设置",
  "header.nodesUsage": "节点统计",
  "hostsDialog.addHost": "添加主机",
  "hostsDialog.advancedOptions": "高级选项",
  "hostsDialog.allowinsecure": "允许不安全连接",
  "hostsDialog.alpn": "ALPN",
  "hostsDialog.apply": "保存",
  "hostsDialog.currentServer": "当前服务器的 IP 地址",
  "hostsDialog.currentServerv6": "当前服务器的 IPv6 地址",
  "hostsDialog.dataLimit": "用户的流量限制",
  "hostsDialog.dataUsage": "用户当前流量情况",
  "hostsDialog.desc": "使用这些变量使其可以动态替换",
  "hostsDialog.expireDate": "用户的有效期",
  "hostsDialog.fingerprint": "指纹",
  "hostsDialog.fragment": "碎片图案",
  "hostsDialog.fragment.info": "length,interval,packet (e.g. 10-100,100-200,tlshello)",
<<<<<<< HEAD
  "hostsDialog.fragment.info.attention": "Attention: currently, this feature only supported in streisand >= 1.6.12 and v2rayNG >= 1.8.16 (custom config)",
  "hostsDialog.fragment.info.examples": "Examples:",
  "hostsDialog.noise": "噪声模式",
  "hostsDialog.noise.info": "packet,delay (e.g. rand:10-20,100-200)",
  "hostsDialog.noise.info.attention": "Attention: currently, this feature only supported in streisand >= 1.6.32 and v2rayNG >= 1.8.39 (custom config)",
  "hostsDialog.noise.info.examples": "Examples:",
=======
  "hostsDialog.fragment.info.attention": "请注意： 当前特性仅支持 streisand >= 1.6.12 and v2rayNG >= 1.8.16 (自定义配置)",
  "hostsDialog.fragment.info.examples": "示例：",
>>>>>>> 4f26be21
  "hostsDialog.host": "请求主机",
  "hostsDialog.host.info": "默认情况下，如果在 Xray 配置中设置了请求主机，则使用该主机。但是，如果需要，您可以在此处设置自定义请求主机。",
  "hostsDialog.host.multiHost": "使用 <badge>,</badge> 作为分隔符设置多个地址，使用时，每次随机选择一个地址。",
  "hostsDialog.host.wildcard": "使用 <badge>*</badge> 生成随机字符串 (在通配符域名中生效)",
  "hostsDialog.jalaliExpireDate": "用户阳历有效日期",
  "hostsDialog.loading": "加载中...",
  "hostsDialog.muxEnable": "使能够 MUX",
  "hostsDialog.path": "路径",
  "hostsDialog.path.info": "为主机用户设置路径，通常在反向代理中使用。",
  "hostsDialog.port": "端口",
  "hostsDialog.port.info": "默认情况下，主机使用入站端口的默认端口。如果此主机是一个服务器，用于从与您的服务器端口不同的端口转发流量，则可以设置自定义端口。例如，服务器可能会将来自端口 8443 的流量转发到您入站服务器的默认端口。",
  "hostsDialog.proxyMethod": "代理传输方法（例如 ws）",
  "hostsDialog.proxyOutbound": "代理出站 json",
  "hostsDialog.proxyOutbound.info": "额外出站（仅在 v2ray 自定义配置中）",
  "hostsDialog.proxyProtocol": "代理协议（例如 VMess）",
  "hostsDialog.randomUserAgent": "使用随机用户代理",
  "hostsDialog.remainingData": "用户剩余流量情况",
  "hostsDialog.remainingDays": "用户的剩余天数",
  "hostsDialog.remainingTime": "用户剩余时间",
  "hostsDialog.savedSuccess": "设置保存成功",
  "hostsDialog.security": "安全层",
  "hostsDialog.security.info": "如果此主机的中间件服务器使用的安全层与入站默认值不同，则可以在此处设置自定义安全层。",
  "hostsDialog.sni": "SNI",
  "hostsDialog.sni.info": "默认情况下，主机使用入站 SNI 的默认值。如果此主机是一个服务器且 SNI 不同，则可以设置自定义 SNI。例如，服务器可能会接收带有不同 SSL 证书的流量，执行 SSL 处理并将其转发到您的入站服务器。",
  "hostsDialog.sockopt": "Sockopt",
  "hostsDialog.statusEmoji": "用户状态作为表情符号 (✅,⌛️,🪫,❌,🔌)",
  "hostsDialog.statusText": "用户状态",
  "hostsDialog.title": "使用此设置，您可以为每个入站分配特定的地址。",
  "hostsDialog.username": "用户的用户名",
  "inbound": "入站",
  "itemsPerPage": "每页条数",
  "login": "登录",
  "login.fieldRequired": "此项必填",
  "login.loginYourAccount": "登录您的帐号",
  "login.welcomeBack": "欢迎回来，请输入您的详细信息",
  "memoryUsage": "内存状态",
  "next": "下一页",
  "nodes.addHostForEveryInbound": "为每个入站请求添加此节点作为新主机",
  "nodes.addNewMarzbanNode": "添加新的 Marzban 节点",
  "nodes.addNode": "添加节点",
  "nodes.addNodeSuccess": "节点 {{name}} 添加成功",
  "nodes.apply": "编辑节点",
  "nodes.certificate": "证书",
  "nodes.connection-hint": "要设置Marzban节点，您需要在节点上设置此证书以初始化主服务器和节点之间的安全连接",
  "nodes.download-certificate": "下载证书",
  "nodes.editNode": "保存",
  "nodes.hide-certificate": "隐藏证书",
  "nodes.nodeAPIPort": "API 端口",
  "nodes.nodeAddress": "地址",
  "nodes.nodeName": "名称",
  "nodes.nodePort": "端口",
  "nodes.reconnect": "重新连接",
  "nodes.reconnecting": "重连中...",
  "nodes.show-certificate": "如何证书",
  "nodes.title": "使用 Marzban-Node，您可以通过在不同的服务器上添加不同的节点来提供多节点负载。",
  "nodes.usageCoefficient": "使用系数",
  "on_hold": "在线",
  "password": "密码",
  "previous": "上一页",
  "qrcodeDialog.sublink": "订阅链接",
  "reset": "重置",
  "resetAllUsage": "重置所有统计",
  "resetAllUsage.error": "重置失败，请稍候再试！",
  "resetAllUsage.prompt": "此操作将清除所有用户统计，您确定要执行此操作吗？ 这不能被撤消！",
  "resetAllUsage.success": "所有统计重置完成。",
  "resetAllUsage.title": "重置所有用户的数据使用情况",
  "resetUserUsage.error": "重置失败，请稍候再试",
  "resetUserUsage.prompt": "您确定要重置 <b>{{username}}</b> 的流量统计吗？",
  "resetUserUsage.success": "{{username}} 的流量统计重置完成。",
  "resetUserUsage.title": "重置用户流量统计",
  "revoke": "撤销",
  "revokeUserSub.error": "撤销订阅失败，请稍候再试！",
  "revokeUserSub.prompt": "您确定要撤销用户 <b>{{username}}</b> 的订阅吗？",
  "revokeUserSub.success": "成功撤销用户 {{username}} 的订阅。",
  "revokeUserSub.title": "撤销用户订阅",
  "search": "搜索",
  "status.active": "活跃",
  "status.disabled": "禁用",
  "status.expired": "过期",
  "status.limited": "受限",
  "status.on_hold": "在线",
  "nodeModal.status.error": "误",
  "nodeModal.status.disabled": "已禁用",
  "nodeModal.status.connecting": "正在连接",
  "nodeModal.status.connected": "已连接",
  "userDialog.absolute": "选择范围",
  "userDialog.custom": "自定义",
  "userDialog.dataLimit": "流量限制",
  "userDialog.days": "天",
  "userDialog.editUser": "修改",
  "userDialog.editUserTitle": "用户编辑",
  "userDialog.endDate": "结束日期",
  "userDialog.expiryDate": "过期日期",
  "userDialog.generatedByDefault": "默认自动生成",
  "userDialog.hours": "小时",
  "userDialog.method": "加密方式",
  "userDialog.months": "月",
  "userDialog.note": "备注",
  "userDialog.onHold": "保持",
  "userDialog.onHoldExpireDuration": "过期时间",
  "userDialog.optional": "可以为空",
  "userDialog.periodicUsageReset": "定期重置流量",
  "userDialog.protocols": "协议",
  "userDialog.relative": "相对时间",
  "userDialog.resetStrategyAnnually": "每年",
  "userDialog.resetStrategyDaily": "每天",
  "userDialog.resetStrategyMonthly": "每月",
  "userDialog.resetStrategyNo": "无",
  "userDialog.resetStrategyWeekly": "每周",
  "userDialog.resetUsage": "重置流量",
  "userDialog.revokeSubscription": "撤销订阅",
  "userDialog.selectOneProtocol": "请至少选择一个协议",
  "userDialog.shadowsocksDesc": "快速且安全, 但效率不如其它",
  "userDialog.startDate": "开始日期",
  "userDialog.total": "总共：",
  "userDialog.trojanDesc": "轻量、安全且非常快",
  "userDialog.usage": "流量详情",
  "userDialog.userAlreadyExists": "用户已存在",
  "userDialog.userCreated": "成功创建用户 {{username}}。",
  "userDialog.userEdited": "已更新用户 {{username}}。",
  "userDialog.vlessDesc": "轻量、快速且安全",
  "userDialog.vmessDesc": "快速且安全",
  "userDialog.warningNoProtocol": "请至少选择一个协议",
  "userDialog.weeks": "周",
  "username": "用户名",
  "users": "用户",
  "usersTable.copied": "已复制",
  "usersTable.copyConfigs": "复制配置",
  "usersTable.copyLink": "复制订阅链接",
  "usersTable.dataUsage": "流量统计",
  "usersTable.noUser": "还没有添加任何用户",
  "usersTable.noUserMatched": "没有找到您搜索的用户",
  "usersTable.status": "状态",
  "usersTable.sortByExpire": "按过期时间排序",
  "usersTable.total": "总共",
}<|MERGE_RESOLUTION|>--- conflicted
+++ resolved
@@ -48,17 +48,12 @@
   "hostsDialog.fingerprint": "指纹",
   "hostsDialog.fragment": "碎片图案",
   "hostsDialog.fragment.info": "length,interval,packet (e.g. 10-100,100-200,tlshello)",
-<<<<<<< HEAD
-  "hostsDialog.fragment.info.attention": "Attention: currently, this feature only supported in streisand >= 1.6.12 and v2rayNG >= 1.8.16 (custom config)",
-  "hostsDialog.fragment.info.examples": "Examples:",
+  "hostsDialog.fragment.info.attention": "请注意： 当前特性仅支持 streisand >= 1.6.12 and v2rayNG >= 1.8.16 (自定义配置)",
+  "hostsDialog.fragment.info.examples": "示例：",
   "hostsDialog.noise": "噪声模式",
   "hostsDialog.noise.info": "packet,delay (e.g. rand:10-20,100-200)",
   "hostsDialog.noise.info.attention": "Attention: currently, this feature only supported in streisand >= 1.6.32 and v2rayNG >= 1.8.39 (custom config)",
   "hostsDialog.noise.info.examples": "Examples:",
-=======
-  "hostsDialog.fragment.info.attention": "请注意： 当前特性仅支持 streisand >= 1.6.12 and v2rayNG >= 1.8.16 (自定义配置)",
-  "hostsDialog.fragment.info.examples": "示例：",
->>>>>>> 4f26be21
   "hostsDialog.host": "请求主机",
   "hostsDialog.host.info": "默认情况下，如果在 Xray 配置中设置了请求主机，则使用该主机。但是，如果需要，您可以在此处设置自定义请求主机。",
   "hostsDialog.host.multiHost": "使用 <badge>,</badge> 作为分隔符设置多个地址，使用时，每次随机选择一个地址。",
