--- conflicted
+++ resolved
@@ -33,13 +33,8 @@
     <meta name="msapplication-TileColor" content="#2b5797" />
     <meta name="msapplication-config" content="/favicon/browserconfig.xml" />
     <meta name="theme-color" content="#3B81F6" />
-<<<<<<< HEAD
-    <script type="module" crossorigin src="/dashboard/assets/index.2b7109a2.js"></script>
-    <link rel="modulepreload" crossorigin href="/dashboard/assets/vendor.8aa8dc93.js">
-=======
     <script type="module" crossorigin src="/dashboard/assets/index.2e9c394e.js"></script>
     <link rel="modulepreload" crossorigin href="/dashboard/assets/vendor.764109dc.js">
->>>>>>> b2ad111e
     <link rel="stylesheet" href="/dashboard/assets/index.59de2328.css">
   </head>
   <body>
